--- conflicted
+++ resolved
@@ -2,125 +2,18 @@
 
 ### Overview
 
-<<<<<<< HEAD
 Qsiml is a lightweight, easy-to-use quantum computing simulator written in Python. It provides a simple and intuitive way to create, manipulate, and measure quantum circuits, making it an ideal tool for learning and exploring quantum computing concepts.
 
-### Gate Operations
-=======
 # Installation
->>>>>>> ca0e0645
 
-Qsiml supports a variety of quantum gates, each with its own unique operation. Here's a detailed explanation of how each gate works:
-
-### Hadamard Gate (H)
-
-The Hadamard gate, denoted by h(qubit), applies a Hadamard transformation to the specified qubit. The Hadamard transformation is a linear transformation that takes a qubit from the state |0to a superposition of |0and |1, denoted by:
-
-|ψ= 1/√2 (|0+ |1)
-
-In other words, the Hadamard gate creates a superposition of the qubit's state, with equal probability of measuring 0 or 1.
-
-### Pauli-X Gate (X)
-
-The Pauli-X gate, denoted by px(qubit), applies a bit flip to the specified qubit. The Pauli-X gate is equivalent to a NOT gate in classical computing, and it flips the qubit's state from |0to |1or vice versa.
-
-### Pauli-Y Gate (Y)
-
-The Pauli-Y gate, denoted by py(qubit), applies a rotation around the Y-axis of the Bloch sphere to the specified qubit. The Pauli-Y gate is equivalent to a rotation of π/2 radians around the Y-axis, and it changes the qubit's state from |0to i|1or vice versa.
-
-### Pauli-Z Gate (Z)
-
-The Pauli-Z gate, denoted by pz(qubit), applies a rotation around the Z-axis of the Bloch sphere to the specified qubit. The Pauli-Z gate is equivalent to a rotation of π/2 radians around the Z-axis, and it changes the qubit's state from |0to -i|1or vice versa.
-
-### Rotation Gates (RX, RY, RZ)
-
-The rotation gates, denoted by rx(qubit, angle), ry(qubit, angle), and rz(qubit, angle), apply a rotation around the X, Y, or Z-axis of the Bloch sphere to the specified qubit, respectively. The rotation angle is specified in radians.
-
-### Phase Gate (P)
-
-The phase gate, denoted by phase(qubit, angle), applies a phase shift to the specified qubit. The phase shift is equivalent to a rotation around the Z-axis of the Bloch sphere, and it changes the qubit's state from |0to e^(i*angle)|0or vice versa.
-
-### Swap Gate (SWAP)
-
-The swap gate, denoted by swap(qubit1, qubit2), swaps the states of two qubits.
-
-### Controlled-NOT Gate (CNOT)
-
-The controlled-NOT gate, denoted by cnot(control, target), applies a NOT gate to the target qubit if the control qubit is in the state |1.
-
-
-### Controlled-CNOT Gate (CCNOT)
-
-The controlled-NOT gate, denoted by ccnot(control1, control2, target), applies a NOT gate to the target qubit if both the control qubits are in the state |1.
-
-### Controlled-SWAP Gate (CSWAP)
-
-The controlled-NOT gate, denoted by cswap(control, target1, target2), applies a SWAP gate to the target qubits if the control qubit is in the state |1.
-
-
-### Dump Function
-
-The dump() function is used to print all possible states of the quantum circuit in a human-readable format. The dump function works by iterating over all possible states of the qubits and printing the corresponding state vector.
-
-### Example Code:
-```python
-qc = QuantumCircuit(2)
-qc.h(0)
-qc.cx(0, 1)
-qc.dump()
-```
-Output: 
-```
-+---------------+---------------+----------------------+---------+
-| Basis State   | Probability   | Amplitude            |   Phase |
-+===============+===============+======================+=========+
-| |000⟩         | 50.000000%    | 0.707107 + 0.000000i |       0 |
-| |011⟩         | 50.000000%    | 0.707107 + 0.000000i |       0 |
-+---------------+---------------+----------------------+---------+
-```
-This shows that the circuit is in a superposition of all four possible states, with equal probability of measuring each state.
-
-### Draw Function
-
-The draw() function is used to visualize the quantum circuit as a text-based diagram. The draw function works by iterating over the gates in the circuit and printing a corresponding symbol for each gate.
-
-### Example Code:
-
-```python
-qc = QuantumCircuit(2)
-qc.h(0)
-qc.cnot(0, 1)
-qc.draw()
-
-```
-Output: 
+```bash
+pip install qsiml
 ```
 
-|q0⟩—H——●—
-        │ 
-|q1⟩————⨁—
+# Usage
 
-|q2⟩——————
+Import the QuantumCircuit class
 
-```
-
-<<<<<<< HEAD
-This shows the Hadamard gate applied to qubit 0, followed by the controlled-NOT gate applied to qubits 0 and 1.
-
-### Getting Started
-
-1. Install Qsiml using pip: pip install qsiml
-2. Import Qsiml in your Python script: from qsiml import QuantumCircuit
-3. Create a new quantum circuit: qc = QuantumCircuit(3) (creates a 3-qubit circuit)
-4. Apply gates to the circuit using methods like qc.h(0), qc.px(1), qc.rx(2, np.pi/2)
-5. Measure the circuit using qc.measure_all()
-6. Visualize the circuit execution using qc.draw()
-7. Dump all possible states of the circuit using qc.dump()
-
-### Documentation
-
-For more information on using Qsiml, including a complete list of supported gates and methods, see the Qsiml documentation.
-=======
 ### Gate Operations
 
 Qsiml supports a variety of quantum gates, each with its own unique operation. Here's a detailed explanation of how each gate works:
@@ -176,13 +69,14 @@
 The dump() function is used to print all possible states of the quantum circuit in a human-readable format. The dump function works by iterating over all possible states of the qubits and printing the corresponding state vector.
 
 ### Example Code:
+
 ```python
 qc = QuantumCircuit(2)
 qc.h(0)
-qc.cnot(0, 1)
+qc.cx(0, 1)
 qc.dump()
 ```
-Output:
+Output: 
 ```
 +---------------+---------------+----------------------+---------+
 | Basis State   | Probability   | Amplitude            |   Phase |
@@ -206,15 +100,29 @@
 qc.draw()
 
 ```
-Output:
+Output: 
 ```
 
 |q0⟩—H——●—
-        │
+        │ 
 |q1⟩————⨁—
 
 |q2⟩——————
 
 ```
+
 This shows the Hadamard gate applied to qubit 0, followed by the controlled-NOT gate applied to qubits 0 and 1.
->>>>>>> ca0e0645
+
+### Getting Started
+
+1. Install Qsiml using pip: pip install qsiml
+2. Import Qsiml in your Python script: from qsiml import QuantumCircuit
+3. Create a new quantum circuit: qc = QuantumCircuit(3) (creates a 3-qubit circuit)
+4. Apply gates to the circuit using methods like qc.h(0), qc.px(1), qc.rx(2, np.pi/2)
+5. Measure the circuit using qc.measure_all()
+6. Visualize the circuit execution using qc.draw()
+7. Dump all possible states of the circuit using qc.dump()
+
+### Documentation
+
+For more information on using Qsiml, including a complete list of supported gates and methods, see the Qsiml documentation.